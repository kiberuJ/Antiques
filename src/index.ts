import {
<<<<<<< HEAD
  $query,
  $update,
  Record,
  StableBTreeMap,
  Vec,
  match,
  Result,
  nat64,
  ic,
  Opt,
} from "azle";
import { v4 as uuidv4 } from "uuid";

type User = Record<{
  id: string;
  username: string;
  antiquesIds: Vec<string>;
  createdAt: nat64;
}>;

type Antique = Record<{
  id: string;
  title: string;
  body: string;
  attachmentURL: string;
  userId: string;
  createdAt: nat64;
}>;

type UserPayload = Record<{
  username: string;
}>;

type AntiquePayload = Record<{
  title: string;
  body: string;
  attachmentURL: string;
  userId: string;
}>;

const users = new StableBTreeMap<string, User>(0, 44, 1024);
const antiques = new StableBTreeMap<string, Antique>(1, 44, 20000);

$update;
export function createUser(payload: UserPayload): User {
  const existingUser = users
    .values()
    .find((u) => u.username === payload.username);
  if (existingUser) {
    throw new Error("Username already exists");
  }
  if (!payload.username) {
    throw new Error("Username is required.");
  }
  try {
    const user: User = {
      id: uuidv4(),
      createdAt: ic.time(),
      antiquesIds: [],
      ...payload,
    };
    users.insert(user.id, user);
    return user;
  } catch (error) {
    console.error("An unexpected error occurred:", error);
    throw error;
  }
}

$query;
export function getUsers(): Result<Vec<User>, string> {
  try {
    return Result.Ok(users.values());
  } catch (error) {
    return Result.Err(`Failed to fetch users: ${error}`);
  }
}

$query;
export function getUser(id: string): Result<User, string> {
  try {
    const user = users.get(id);
    return match(user, {
      Some: (user) => Result.Ok<User, string>(user),
      None: () =>
        Result.Err<User, string>(`Couldn't find user with the id: ${id}`),
    });
  } catch (error) {
    return Result.Err<User, string>(
      `Error accessing 'users' data structure: ${error}`
    );
  }
}

$update;
export function deleteUser(id: string): Result<User, string> {
  return match(users.remove(id), {
    Some: (deletedUser) => {
      // Remove antiques of the associated user
      deletedUser.antiquesIds.forEach((antiqueId) => {
        antiques.remove(antiqueId);
      });
      return Result.Ok<User, string>(deletedUser);
    },
    None: () =>
      Result.Err<User, string>(`Couldn't delete a user with the specified id`),
  });
}

$update;
export function addAntique(payload: AntiquePayload): Result<Antique, string> {
  try {
    // Validate the payload
    if (
      !payload.title ||
      !payload.body ||
      !payload.attachmentURL ||
      !payload.userId
    ) {
      return Result.Err<Antique, string>(
        "Invalid payload. Missing required fields"
      );
    }

    const user = users.get(payload.userId);
    return match(user, {
      Some: (user) => {
        const antique: Antique = {
          id: uuidv4(),
          createdAt: ic.time(),
          ...payload,
        };
        antiques.insert(antique.id, antique);

        // Update user's antiqueIds filed to reflect the added antique
        const updatedUser: User = {
          ...user,
          antiquesIds: [...user.antiquesIds, antique.id],
        };
        users.insert(updatedUser.id, updatedUser);

        return Result.Ok<Antique, string>(antique);
      },
      None: () =>
        Result.Err<Antique, string>(
          `Couldn't add the antique. The user id provided does not exist`
        ),
    });
  } catch (error) {
    return Result.Err<Antique, string>(
      `An error occurred while adding the antique: ${error}`
    );
  }
}

$query;
export function getAntiques(): Result<Vec<Antique>, string> {
  try {
    return Result.Ok(antiques.values());
  } catch (error) {
    return Result.Err(`Failed to fetch teams: ${error}`);
  }
}

$query;
export function getAntique(id: string): Result<Antique, string> {
  const antique = antiques.get(id);
  return match(antique, {
    Some: (antique) => Result.Ok<Antique, string>(antique),
    None: () =>
      Result.Err<Antique, string>(`Couldn't find antique with id: ${id}`),
  });
}

$update;
export function removeAntique(id: string): Result<Antique, string> {
  const antique = antiques.get(id);
  return match(antique, {
    Some: (antique) => {
      const user = users.get(antique.userId);
      // Remove antique to be deleted from antiquesIds vector of the user record
      return match(user, {
        Some: (user) => {
          antiques.remove(id);
          const updatedUser: User = {
            ...user,
            antiquesIds: user.antiquesIds.filter(
              (antiqueId) => antiqueId !== antique.id
            ),
          };
          users.insert(updatedUser.id, updatedUser);

=======
    $query,
    $update,
    Record,
    StableBTreeMap,
    Vec,
    match,
    Result,
    nat64,
    ic,
    Opt,
  } from "azle";
  import { v4 as uuidv4 } from "uuid";
  
  type User = Record<{
    id: string;
    username: string;
    antiquesIds: Vec<string>;
    createdAt: nat64;
  }>;
  
  type Antique = Record<{
    id: string;
    title: string;
    body: string;
    attachmentURL: string;
    userId: string;
    createdAt: nat64;
  }>;
  
  type UserPayload = Record<{
    username: string;
  }>;
  
  type AntiquePayload = Record<{
    title: string;
    body: string;
    attachmentURL: string;
    userId: string;
  }>;
  
  const users = new StableBTreeMap<string, User>(0, 44, 1024);
  const antiques = new StableBTreeMap<string, Antique>(1, 44, 20000);
  
  $update;
  export function createUser(payload: UserPayload): User {
    const existingUser = users
      .values()
      .find((u) => u.username === payload.username);
    if (existingUser) {
      throw new Error("Username already exists");
    }
    if (!payload.username) {
      throw new Error("Username is required.");
    }
    try {
      const user: User = {
        id: uuidv4(),
        createdAt: ic.time(),
        antiquesIds: [],
        ...payload,
      };
      users.insert(user.id, user);
      return user;
    } catch (error) {
      console.error("An unexpected error occurred:", error);
      throw error;
    }
  }
  
  $query;
  export function getUsers(): Result<Vec<User>, string> {
    try {
      return Result.Ok(users.values());
    } catch (error) {
      return Result.Err(`Failed to fetch users: ${error}`);
    }
  }
  
  $query;
  export function getUser(id: string): Result<User, string> {
    try {
      const user = users.get(id);
      return match(user, {
        Some: (user) => Result.Ok<User, string>(user),
        None: () =>
          Result.Err<User, string>(`Couldn't find user with the id: ${id}`),
      });
    } catch (error) {
      return Result.Err<User, string>(
        `Error accessing 'users' data structure: ${error}`
      );
    }
  }
  
  $update;
  export function deleteUser(id: string): Result<User, string> {
    return match(users.remove(id), {
      Some: (deletedUser) => {
        // Remove antiques of the associated user
        deletedUser.antiquesIds.forEach((antiqueId) => {
          antiques.remove(antiqueId);
        });
        return Result.Ok<User, string>(deletedUser);
      },
      None: () =>
        Result.Err<User, string>(`Couldn't delete a user with the specified id`),
    });
  }
  
  $update;
  export function addAntique(payload: AntiquePayload): Result<Antique, string> {
    try {
      // Validate the payload
      if (
        !payload.title ||
        !payload.body ||
        !payload.attachmentURL ||
        !payload.userId
      ) {
        return Result.Err<Antique, string>(
          "Invalid payload. Missing required fields"
        );
      }
  
      const user = users.get(payload.userId);
      return match(user, {
        Some: (user) => {
          const antique: Antique = {
            id: uuidv4(),
            createdAt: ic.time(),
            ...payload,
          };
          antiques.insert(antique.id, antique);
  
          // Update user's antiqueIds filed to reflect the added antique
          const updatedUser: User = {
            ...user,
            antiquesIds: [...user.antiquesIds, antique.id],
          };
          users.insert(updatedUser.id, updatedUser);
  
>>>>>>> 46c189a5
          return Result.Ok<Antique, string>(antique);
        },
        None: () =>
          Result.Err<Antique, string>(
<<<<<<< HEAD
            `Cannot get user who created the Antique!`
          ),
      });
    },
    None: () =>
      Result.Err<Antique, string>(`Cannot delete the specified antique!`),
  });
}

globalThis.crypto = {
  //@ts-ignore
  getRandomValues: () => {
    let array = new Uint8Array(32);

    for (let i = 0; i < array.length; i++) {
      array[i] = Math.floor(Math.random() * 256);
    }

    return array;
  },
};
=======
            `Couldn't add the antique. The user id provided does not exist`
          ),
      });
    } catch (error) {
      return Result.Err<Antique, string>(
        `An error occurred while adding the antique: ${error}`
      );
    }
  }
  
  $query;
  export function getAntiques(): Result<Vec<Antique>, string> {
    try {
      return Result.Ok(antiques.values());
    } catch (error) {
      return Result.Err(`Failed to fetch teams: ${error}`);
    }
  }
  
  $query;
  export function getAntique(id: string): Result<Antique, string> {
    const antique = antiques.get(id);
    return match(antique, {
      Some: (antique) => Result.Ok<Antique, string>(antique),
      None: () =>
        Result.Err<Antique, string>(`Couldn't find antique with id: ${id}`),
    });
  }
  
  $update;
  export function removeAntique(id: string): Result<Antique, string> {
    const antique = antiques.get(id);
    return match(antique, {
      Some: (antique) => {
        const user = users.get(antique.userId);
        // Remove antique to be deleted from antiquesIds vector of the user record
        return match(user, {
          Some: (user) => {
            antiques.remove(id);
            const updatedUser: User = {
              ...user,
              antiquesIds: user.antiquesIds.filter(
                (antiqueId) => antiqueId !== antique.id
              ),
            };
            users.insert(updatedUser.id, updatedUser);
  
            return Result.Ok<Antique, string>(antique);
          },
          None: () =>
            Result.Err<Antique, string>(
              `Cannot get user who created the Antique!`
            ),
        });
      },
      None: () =>
        Result.Err<Antique, string>(`Cannot delete the specified antique!`),
    });
  }

  const secureCrypto = {
    getRandomValues: () => {
      let array = new Uint8Array(32);
  
      for (let i = 0; i < array.length; i++) {
        array[i] = Math.floor(Math.random() * 256);
      }
  
      return array;
    },
  };
  //@ts-ignore
  globalThis.crypto = secureCrypto;
>>>>>>> 46c189a5
<|MERGE_RESOLUTION|>--- conflicted
+++ resolved
@@ -1,5 +1,4 @@
 import {
-<<<<<<< HEAD
   $query,
   $update,
   Record,
@@ -192,154 +191,10 @@
           };
           users.insert(updatedUser.id, updatedUser);
 
-=======
-    $query,
-    $update,
-    Record,
-    StableBTreeMap,
-    Vec,
-    match,
-    Result,
-    nat64,
-    ic,
-    Opt,
-  } from "azle";
-  import { v4 as uuidv4 } from "uuid";
-  
-  type User = Record<{
-    id: string;
-    username: string;
-    antiquesIds: Vec<string>;
-    createdAt: nat64;
-  }>;
-  
-  type Antique = Record<{
-    id: string;
-    title: string;
-    body: string;
-    attachmentURL: string;
-    userId: string;
-    createdAt: nat64;
-  }>;
-  
-  type UserPayload = Record<{
-    username: string;
-  }>;
-  
-  type AntiquePayload = Record<{
-    title: string;
-    body: string;
-    attachmentURL: string;
-    userId: string;
-  }>;
-  
-  const users = new StableBTreeMap<string, User>(0, 44, 1024);
-  const antiques = new StableBTreeMap<string, Antique>(1, 44, 20000);
-  
-  $update;
-  export function createUser(payload: UserPayload): User {
-    const existingUser = users
-      .values()
-      .find((u) => u.username === payload.username);
-    if (existingUser) {
-      throw new Error("Username already exists");
-    }
-    if (!payload.username) {
-      throw new Error("Username is required.");
-    }
-    try {
-      const user: User = {
-        id: uuidv4(),
-        createdAt: ic.time(),
-        antiquesIds: [],
-        ...payload,
-      };
-      users.insert(user.id, user);
-      return user;
-    } catch (error) {
-      console.error("An unexpected error occurred:", error);
-      throw error;
-    }
-  }
-  
-  $query;
-  export function getUsers(): Result<Vec<User>, string> {
-    try {
-      return Result.Ok(users.values());
-    } catch (error) {
-      return Result.Err(`Failed to fetch users: ${error}`);
-    }
-  }
-  
-  $query;
-  export function getUser(id: string): Result<User, string> {
-    try {
-      const user = users.get(id);
-      return match(user, {
-        Some: (user) => Result.Ok<User, string>(user),
-        None: () =>
-          Result.Err<User, string>(`Couldn't find user with the id: ${id}`),
-      });
-    } catch (error) {
-      return Result.Err<User, string>(
-        `Error accessing 'users' data structure: ${error}`
-      );
-    }
-  }
-  
-  $update;
-  export function deleteUser(id: string): Result<User, string> {
-    return match(users.remove(id), {
-      Some: (deletedUser) => {
-        // Remove antiques of the associated user
-        deletedUser.antiquesIds.forEach((antiqueId) => {
-          antiques.remove(antiqueId);
-        });
-        return Result.Ok<User, string>(deletedUser);
-      },
-      None: () =>
-        Result.Err<User, string>(`Couldn't delete a user with the specified id`),
-    });
-  }
-  
-  $update;
-  export function addAntique(payload: AntiquePayload): Result<Antique, string> {
-    try {
-      // Validate the payload
-      if (
-        !payload.title ||
-        !payload.body ||
-        !payload.attachmentURL ||
-        !payload.userId
-      ) {
-        return Result.Err<Antique, string>(
-          "Invalid payload. Missing required fields"
-        );
-      }
-  
-      const user = users.get(payload.userId);
-      return match(user, {
-        Some: (user) => {
-          const antique: Antique = {
-            id: uuidv4(),
-            createdAt: ic.time(),
-            ...payload,
-          };
-          antiques.insert(antique.id, antique);
-  
-          // Update user's antiqueIds filed to reflect the added antique
-          const updatedUser: User = {
-            ...user,
-            antiquesIds: [...user.antiquesIds, antique.id],
-          };
-          users.insert(updatedUser.id, updatedUser);
-  
->>>>>>> 46c189a5
           return Result.Ok<Antique, string>(antique);
         },
         None: () =>
           Result.Err<Antique, string>(
-<<<<<<< HEAD
             `Cannot get user who created the Antique!`
           ),
       });
@@ -349,80 +204,7 @@
   });
 }
 
-globalThis.crypto = {
-  //@ts-ignore
-  getRandomValues: () => {
-    let array = new Uint8Array(32);
-
-    for (let i = 0; i < array.length; i++) {
-      array[i] = Math.floor(Math.random() * 256);
-    }
-
-    return array;
-  },
-};
-=======
-            `Couldn't add the antique. The user id provided does not exist`
-          ),
-      });
-    } catch (error) {
-      return Result.Err<Antique, string>(
-        `An error occurred while adding the antique: ${error}`
-      );
-    }
-  }
-  
-  $query;
-  export function getAntiques(): Result<Vec<Antique>, string> {
-    try {
-      return Result.Ok(antiques.values());
-    } catch (error) {
-      return Result.Err(`Failed to fetch teams: ${error}`);
-    }
-  }
-  
-  $query;
-  export function getAntique(id: string): Result<Antique, string> {
-    const antique = antiques.get(id);
-    return match(antique, {
-      Some: (antique) => Result.Ok<Antique, string>(antique),
-      None: () =>
-        Result.Err<Antique, string>(`Couldn't find antique with id: ${id}`),
-    });
-  }
-  
-  $update;
-  export function removeAntique(id: string): Result<Antique, string> {
-    const antique = antiques.get(id);
-    return match(antique, {
-      Some: (antique) => {
-        const user = users.get(antique.userId);
-        // Remove antique to be deleted from antiquesIds vector of the user record
-        return match(user, {
-          Some: (user) => {
-            antiques.remove(id);
-            const updatedUser: User = {
-              ...user,
-              antiquesIds: user.antiquesIds.filter(
-                (antiqueId) => antiqueId !== antique.id
-              ),
-            };
-            users.insert(updatedUser.id, updatedUser);
-  
-            return Result.Ok<Antique, string>(antique);
-          },
-          None: () =>
-            Result.Err<Antique, string>(
-              `Cannot get user who created the Antique!`
-            ),
-        });
-      },
-      None: () =>
-        Result.Err<Antique, string>(`Cannot delete the specified antique!`),
-    });
-  }
-
-  const secureCrypto = {
+const secureCrypto = {
     getRandomValues: () => {
       let array = new Uint8Array(32);
   
@@ -435,4 +217,3 @@
   };
   //@ts-ignore
   globalThis.crypto = secureCrypto;
->>>>>>> 46c189a5
